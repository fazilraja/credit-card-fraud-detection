import streamlit as st
import pandas as pd
import numpy as np
from collections import Counter
from sklearn.model_selection import train_test_split
from sklearn.metrics import classification_report, accuracy_score, roc_auc_score, confusion_matrix
import seaborn as sns
import matplotlib.pyplot as plt
import time

class Node:
    """
    A Node in a Decision Tree.

    Parameters:
    - feature (int): The index of the feature used for splitting.
    - threshold (float): The threshold value for splitting.
    - left (Node): The left child node.
    - right (Node): The right child node.
    - value (int, optional): The class label for a leaf node.
    """
    def __init__(self, feature=None, threshold=None, left=None, right=None, *, value=None):
        self.feature = feature
        self.threshold = threshold
        self.left = left
        self.right = right
        self.value = value

    def is_leaf_node(self):
        """Check if the node is a leaf node."""
        return self.value is not None

class DecisionTree:
    """
    Decision Tree Classifier implementing the C4.5 algorithm.

    Parameters:
    - min_samples_split (int): The minimum number of samples required to split a node. Default is 2.
    - max_depth (int): The maximum depth of the tree. Default is 100.
    """
    def __init__(self, min_samples_split=2, max_depth=100):
        self.min_samples_split = min_samples_split
        self.max_depth = max_depth
        self.root = None

    @staticmethod
    def _entropy(y):
        """Calculate the entropy of a dataset."""
        hist = np.bincount(y)
        ps = hist / len(y)
        return -np.sum([p * np.log2(p) for p in ps if p > 0])

    def _gain_ratio(self, y, X_column, split_thresh):
        """
        Calculate the Gain Ratio for a given split threshold.

        Parameters:
        - y (NumPy Array): The target values.
        - X_column (NumPy Array): A column from the feature matrix.
        - split_thresh (float): The threshold to split at.
        """
        parent_entropy = self._entropy(y)
        left_idxs, right_idxs = X_column < split_thresh, X_column >= split_thresh
        n, n_left, n_right = len(y), np.sum(left_idxs), np.sum(right_idxs)

        if n_left == 0 or n_right == 0:
            return 0

        e_left, e_right = self._entropy(y[left_idxs]), self._entropy(y[right_idxs])
        child_entropy = (n_left / n) * e_left + (n_right / n) * e_right

        # Calculate Information Gain
        info_gain = parent_entropy - child_entropy

        # Calculate Split Info
        split_info = -((n_left / n) * np.log2(n_left / n) + (n_right / n) * np.log2(n_right / n))

        # Gain Ratio
        return info_gain / split_info if split_info != 0 else 0

    def _best_split(self, X, y):
        """
        Find the best split for a node.

        Parameters:
        - X (NumPy Array): The feature matrix.
        - y (NumPy Array): The target values.
        """
        best_gain = -1
        split_idx, split_thresh = None, None
        n_features = X.shape[1]
        for idx in range(n_features):
            X_column = X[:, idx]
            thresholds = np.unique(X_column)
            for threshold in thresholds:
                gain = self._gain_ratio(y, X_column, threshold)
                if gain > best_gain:
                    best_gain = gain
                    split_idx = idx
                    split_thresh = threshold
        return split_idx, split_thresh

    def _build_tree(self, X, y, depth=0):
        """
        Recursively build the decision tree.

        Parameters:
        - X (NumPy Array): The feature matrix.
        - y (NumPy Array): The target values.
        - depth (int): The current depth of the tree.
        """
        n_samples, n_features = X.shape
        n_labels = len(np.unique(y))

        # stopping criteria
        if (depth >= self.max_depth 
                or n_labels == 1 
                or n_samples < self.min_samples_split):
            leaf_value = self._most_common_label(y)
            return Node(value=leaf_value)

        split_idx, split_thresh = self._best_split(X, y)
        left_idxs, right_idxs = X[:, split_idx] < split_thresh, X[:, split_idx] >= split_thresh
        left = self._build_tree(X[left_idxs, :], y[left_idxs], depth + 1)
        right = self._build_tree(X[right_idxs, :], y[right_idxs], depth + 1)
        return Node(split_idx, split_thresh, left, right)

    @staticmethod
    def _most_common_label(y):
        """
        Find the most common label in the dataset.

        Parameters:
        - y (NumPy Array): The target values.
        """
        counter = Counter(y)
        most_common = counter.most_common(1)[0][0]
        return most_common
    
    def fit(self, X, y):
        """
        Fit the Decision Tree Classifier to the data.

        Parameters:
        - X (NumPy Array): The feature matrix.
        - y (NumPy Array): The target values.
        """
        self.root = self._build_tree(X, y)

    def predict(self, X):
        """
        Predict class labels for samples in X.

        Parameters:
        - X (NumPy Array): The feature matrix.
        """
        return np.array([self._traverse_tree(x, self.root) for x in X])

    def _traverse_tree(self, x, node):
        """
        Traverse the tree to find the class label for a sample.

        Parameters:
        - x (NumPy Array): A single sample from the feature matrix.
        - node (Node): The current node in the tree.
        """
        if node.is_leaf_node():
            return node.value
        if x[node.feature] < node.threshold:
            return self._traverse_tree(x, node.left)
        return self._traverse_tree(x, node.right)

def model_metrics(y_test, y_pred):
    """
    Evaluates and returns the performance metrics of a classifier.

    Parameters:
    y_test (NumPy Array): True labels for the test dataset.
    y_pred (NumPy Array): Predicted labels by the classifier for the test dataset.

    The function computes and displays the following:
    - Classification report including precision, recall, f1-score for each class.
    - Overall accuracy of the model.
    - AUC score representing the classifier's ability to distinguish between classes.
    - Confusion Matrix visualized as a heatmap.
    """
    # Evaluation Metrics
    class_report = classification_report(y_test, y_pred, output_dict=True)
    acc_score = accuracy_score(y_test, y_pred)
    auc_score = roc_auc_score(y_test, y_pred)
<<<<<<< HEAD
=======

    # Transform the classification report into a dataframe
    class_report_df = pd.DataFrame(class_report).transpose()
    class_report_df = class_report_df.round(2)
    class_report_df.loc['accuracy', ['precision', 'recall']] = np.nan
>>>>>>> 6a857cd3
    
    # Confusion Matrix
    cm = confusion_matrix(y_test, y_pred)
    sns.heatmap(cm, annot=True, fmt='d', annot_kws={'size': 14})
    plt.xlabel('Predicted Label')
    plt.ylabel('True Label')
    plt.title('Confusion Matrix')
    # Labels for the quadrants
    labels = [['TN:', 'FP:'], ['FN:', 'TP:']]

    # Add text annotations for the quadrant labels
    for i in range(2):
        for j in range(2):
            plt.text(j+.3 , i+.3 , labels[i][j], 
                    horizontalalignment='center', 
                    verticalalignment='top', 
                    fontsize=16, color='black' if cm[i, j] > cm.max() / 2 else 'white')
<<<<<<< HEAD
    return plt, class_report, acc_score, auc_score
=======
    return plt, class_report_df, acc_score, auc_score

def plot_node(node, x, y, delta_x=1.0, delta_y=0.1, level=0, ax=None):
    """
    Recursive function to plot a node and its children.
    
    Parameters:
    node: The current node.
    x, y: Coordinates of the current node.
    delta_x, delta_y: Horizontal and vertical distances between nodes.
    level: Current level in the tree.
    ax: Matplotlib axes object.
    """
    if ax is None:
        ax = plt.gca()
    
    box_props = dict(boxstyle="round,pad=0.3", facecolor="white", edgecolor="black")
    
    if node.is_leaf_node():
        ax.text(x, y, f'Class: {node.value}', horizontalalignment='center', fontsize=8, bbox=box_props)
    else:
        ax.text(x, y, f'Feature {node.feature}\n< {node.threshold:.2f}', horizontalalignment='center', fontsize=8, bbox=box_props)
        
        # Left child
        new_x, new_y = x - delta_x/(2**level), y - delta_y
        ax.plot([x , new_x], [y, new_y], 'k-')  # Adjust the starting point slightly
        plot_node(node.left, new_x, new_y, delta_x, delta_y, level+1, ax)

        # Right child
        new_x, new_y = x + delta_x/(2**level), y - delta_y
        ax.plot([x , new_x], [y , new_y], 'k-')  # Adjust the starting point slightly
        plot_node(node.right, new_x, new_y, delta_x, delta_y, level+1, ax)

def visualize_tree(tree):
    """
    Visualize the decision tree.
    
    Parameters:
    tree: The decision tree object.
    """
    fig, ax = plt.subplots(figsize=(12, 8))
    plot_node(tree.root, 0.5, 1, 1.0, 0.1, 0, ax=ax)
    plt.axis('off')
    
    return fig
>>>>>>> 6a857cd3

def run():
    st.title("Classification Model")
    
    # Load the dataset (replace 'creditcard.csv' with the actual path to your dataset)
    filepath = 'creditcard.csv'
<<<<<<< HEAD
    df = pd.read_csv(filepath)

    # Create sidebar for selecting parameters
    min_samples_split = st.slider("Minimum number of samples required to split a node", 2, 15, 2)
    max_depth = st.slider("Maximum depth of the tree", 1, 100, 1)
=======
    data = pd.read_csv(filepath)

    # Create sidebar for selecting parameters
    min_samples_split = st.sidebar.slider("Minimum number of samples required to split a node", 2, 100, 2)
    max_depth = st.sidebar.slider("Maximum depth of the tree", 1, 100, 1)
>>>>>>> 6a857cd3
    user_input = st.text_area("Enter transaction features separated by commas (V1, V2, ..., V28, Amount):")

    if st.button('Run Model'):
        try:
            # Check if the user entered exactly 29 features
            user_input = [float(val) for val in user_input.split(',')]
            
            if len(user_input) != 29:
                st.error("Please enter 29 features separated by commas.")
                return

            # Check if the user entered a valid transaction
            user_input = pd.DataFrame([user_input], columns=[f'V{i}' for i in range(1, 29)] + ['Amount'])

            user_input = user_input.values

            # Display the user input
            st.write("User Input:")
            st.write(user_input)

            # The function "len" counts the number of classes = 1 and saves it as an object "fraud_records"
            fraud_records = len(df[df.Class == 1])

            # Defines the index for fraud and non-fraud in the lines:
            fraud_indices = df[df.Class == 1].index
            not_fraud_indices = df[df.Class == 0].index

            # Randomly collect equal samples of each type:
            under_sample_indices = np.random.choice(not_fraud_indices, fraud_records, False)
            df_undersampled = df.iloc[np.concatenate([fraud_indices, under_sample_indices]),:]
            X_undersampled = df_undersampled.iloc[:,1:30]
            y_undersampled = df_undersampled.Class
            X_train, X_test, y_train, y_test = train_test_split(X_undersampled, y_undersampled, test_size = 0.3)

<<<<<<< HEAD
            # Convert the dataframes to numpy arrays
=======
            # Split into training and testing set
            X_train, X_test, y_train, y_test = train_test_split(X, y, test_size=.9, random_state=42)
                        # Convert the dataframes to numpy arrays
>>>>>>> 6a857cd3
            X_train = X_train.values
            X_test = X_test.values

            # Start the execution timer
            start_time = time.time()

            # Create a Decision Tree Classifier
            clf = DecisionTree(min_samples_split=min_samples_split, max_depth=max_depth)
            clf.fit(X_train, y_train)

            # Make a prediction on the user input
            user_prediction = clf.predict(user_input)
            
            # Calculate the time it took to run the model
            end_time = time.time()

            # Display the prediction
            prediction_label = 'Fraudulent' if user_prediction[0] == 1 else 'Non-Fraudulent'
            
            if prediction_label == 'Fraudulent':
                st.error(f"Predicted Class: {prediction_label}")
            else:
                st.success(f"Predicted Class: {prediction_label}")
            st.write(f"Execution Time: {end_time - start_time:.2f} seconds")


            # Display the performance metrics
            st.write("Performance Metrics:")
            y_pred = clf.predict(X_test)
<<<<<<< HEAD
            fig, class_report, acc_score, auc_score = print_metrics(y_test, y_pred)
            class_report_df = pd.DataFrame(class_report).transpose()
            class_report_df = class_report_df.round(2)
            class_report_df.loc['accuracy', ['precision', 'recall']] = ''
            st.write(class_report_df)
            print(class_report_df)
            st.write(f"Accuracy Score: {acc_score:.2f}, AUC Score: {auc_score:.2f}")
            st.pyplot(fig)
=======
            fig, class_report, acc_score, auc_score = model_metrics(y_test, y_pred)
            st.write(class_report)
            st.write(f"Accuracy Score: {acc_score:.2f}, AUC Score: {auc_score:.2f}")
            st.pyplot(fig)

            # Visualize the decision tree
            st.write("Decision Tree:")
            fig = visualize_tree(clf)
            st.pyplot(fig)
>>>>>>> 6a857cd3

        # Display an error message if the user did not enter a transaction 
        except Exception as e:
            st.error(f"An error occurred: {e}")

if __name__ == "__main__":
    run() <|MERGE_RESOLUTION|>--- conflicted
+++ resolved
@@ -188,14 +188,11 @@
     class_report = classification_report(y_test, y_pred, output_dict=True)
     acc_score = accuracy_score(y_test, y_pred)
     auc_score = roc_auc_score(y_test, y_pred)
-<<<<<<< HEAD
-=======
 
     # Transform the classification report into a dataframe
     class_report_df = pd.DataFrame(class_report).transpose()
     class_report_df = class_report_df.round(2)
     class_report_df.loc['accuracy', ['precision', 'recall']] = np.nan
->>>>>>> 6a857cd3
     
     # Confusion Matrix
     cm = confusion_matrix(y_test, y_pred)
@@ -213,9 +210,6 @@
                     horizontalalignment='center', 
                     verticalalignment='top', 
                     fontsize=16, color='black' if cm[i, j] > cm.max() / 2 else 'white')
-<<<<<<< HEAD
-    return plt, class_report, acc_score, auc_score
-=======
     return plt, class_report_df, acc_score, auc_score
 
 def plot_node(node, x, y, delta_x=1.0, delta_y=0.1, level=0, ax=None):
@@ -261,26 +255,17 @@
     plt.axis('off')
     
     return fig
->>>>>>> 6a857cd3
 
 def run():
     st.title("Classification Model")
     
     # Load the dataset (replace 'creditcard.csv' with the actual path to your dataset)
     filepath = 'creditcard.csv'
-<<<<<<< HEAD
-    df = pd.read_csv(filepath)
-
-    # Create sidebar for selecting parameters
-    min_samples_split = st.slider("Minimum number of samples required to split a node", 2, 15, 2)
-    max_depth = st.slider("Maximum depth of the tree", 1, 100, 1)
-=======
     data = pd.read_csv(filepath)
 
     # Create sidebar for selecting parameters
     min_samples_split = st.sidebar.slider("Minimum number of samples required to split a node", 2, 100, 2)
     max_depth = st.sidebar.slider("Maximum depth of the tree", 1, 100, 1)
->>>>>>> 6a857cd3
     user_input = st.text_area("Enter transaction features separated by commas (V1, V2, ..., V28, Amount):")
 
     if st.button('Run Model'):
@@ -301,27 +286,23 @@
             st.write("User Input:")
             st.write(user_input)
 
-            # The function "len" counts the number of classes = 1 and saves it as an object "fraud_records"
-            fraud_records = len(df[df.Class == 1])
-
-            # Defines the index for fraud and non-fraud in the lines:
-            fraud_indices = df[df.Class == 1].index
-            not_fraud_indices = df[df.Class == 0].index
-
-            # Randomly collect equal samples of each type:
-            under_sample_indices = np.random.choice(not_fraud_indices, fraud_records, False)
-            df_undersampled = df.iloc[np.concatenate([fraud_indices, under_sample_indices]),:]
-            X_undersampled = df_undersampled.iloc[:,1:30]
-            y_undersampled = df_undersampled.Class
-            X_train, X_test, y_train, y_test = train_test_split(X_undersampled, y_undersampled, test_size = 0.3)
-
-<<<<<<< HEAD
-            # Convert the dataframes to numpy arrays
-=======
+            # Subsample the data such that 90& of the data is fradulent and 10% is non-fraudulent
+            fraudulent = data[data['Class'] == 1]
+            non_fraudulent = data[data['Class'] == 0]
+
+            # Randomly sample non-fraudulent transactions
+            non_fraudulent_sample = non_fraudulent.sample(n=len(fraudulent)*9, random_state=42)
+
+            # Combine the fraudulent and non-fraudulent samples
+            subsample = pd.concat([fraudulent, non_fraudulent_sample])
+
+            # Split the data into features and target
+            X = subsample.drop(['Class','Time'], axis=1)
+            y = subsample['Class'].values
+
             # Split into training and testing set
             X_train, X_test, y_train, y_test = train_test_split(X, y, test_size=.9, random_state=42)
                         # Convert the dataframes to numpy arrays
->>>>>>> 6a857cd3
             X_train = X_train.values
             X_test = X_test.values
 
@@ -351,16 +332,6 @@
             # Display the performance metrics
             st.write("Performance Metrics:")
             y_pred = clf.predict(X_test)
-<<<<<<< HEAD
-            fig, class_report, acc_score, auc_score = print_metrics(y_test, y_pred)
-            class_report_df = pd.DataFrame(class_report).transpose()
-            class_report_df = class_report_df.round(2)
-            class_report_df.loc['accuracy', ['precision', 'recall']] = ''
-            st.write(class_report_df)
-            print(class_report_df)
-            st.write(f"Accuracy Score: {acc_score:.2f}, AUC Score: {auc_score:.2f}")
-            st.pyplot(fig)
-=======
             fig, class_report, acc_score, auc_score = model_metrics(y_test, y_pred)
             st.write(class_report)
             st.write(f"Accuracy Score: {acc_score:.2f}, AUC Score: {auc_score:.2f}")
@@ -370,7 +341,6 @@
             st.write("Decision Tree:")
             fig = visualize_tree(clf)
             st.pyplot(fig)
->>>>>>> 6a857cd3
 
         # Display an error message if the user did not enter a transaction 
         except Exception as e:
